--- conflicted
+++ resolved
@@ -124,8 +124,23 @@
 # Stop services
 docker-compose down
 ```
+---
 
-<<<<<<< HEAD
+## Project Structure
+
+* `main/` - Core voting functionality
+* `superchat/` - Chat/messaging features
+* `pollz/` - Django settings and configuration
+* `manage.py` - Django management commands
+
+---
+
+## Contributing
+
+We ❤️ contributions!
+
+If you’d like to contribute, please see [CONTRIBUTING.md](./CONTRIBUTING.md) for guidelines.
+
 ## Troubleshooting
 
 ### Database Collation Version Mismatch Warning
@@ -174,22 +189,4 @@
     docker-compose up
 
     'Now, carefully watch the startup logs in your terminal. WARNING: database ... has a collation version mismatch message should no longer appear. If its gone, you have successfully fixed the issue!'
-    ```
-=======
----
-
-## Project Structure
-
-* `main/` - Core voting functionality
-* `superchat/` - Chat/messaging features
-* `pollz/` - Django settings and configuration
-* `manage.py` - Django management commands
-
----
-
-## Contributing
-
-We ❤️ contributions!
-
-If you’d like to contribute, please see [CONTRIBUTING.md](./CONTRIBUTING.md) for guidelines.
->>>>>>> a5ac237a
+    ```